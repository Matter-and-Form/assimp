--- conflicted
+++ resolved
@@ -657,10 +657,6 @@
 )
 SOURCE_GROUP( openddl_parser FILES ${openddl_parser_SRCS})
 
-<<<<<<< HEAD
-=======
-
->>>>>>> 87369070
 INCLUDE_DIRECTORIES( "../contrib/rapidjson/include" )
 
 # VC2010 fixes
